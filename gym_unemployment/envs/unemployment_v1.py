"""

    unemloyment_v1


    Gym module implementing the Finnish social security including earnings-related components,
    e.g., the unemployment benefit

"""

import math
import gym
from gym import spaces, logger, utils, error
from gym.utils import seeding   
import numpy as np
import fin_benefits
import random

class UnemploymentLargeEnv(gym.Env):
    """
    Description:
        The Finnish Unemployment Pension Scheme 

    Source:
        This environment corresponds to the environment of the Finnish Social Security

    Observation: 
        Type: Box(10) 
        Num    Observation                Min           Max
        0    Employment status             0             12
        1    Ryhmä                         0              6
        2    time-in-state                 0              2
        3    Accrued old-age pension       0            inf
        4    Paid old-age pension          0            inf
        5    Salary                        0            inf
        6    Age                          25             69
        7    Työssä-olo-Ehto               0          28/12
        8    Työuran kesto                 0             50
        9    Työstä pois (aika)            0            100
     ( 10    Irtisanottu (jos valittu)     0              1 )

    Employment states:
        Type: Int
        Num     State
        0   Unemployed
        1   Employed
        2   Retired
        3   Disabled
        4   Työttömyysputki
        5   Äitiysvapaa
        6   Isyysvapaa
        7   Kotihoidontuki
        8   Vanhuuseläke+Osa-aikatyö   
        9   Vanhuuseläke+Kokoaikatyö   
        10  Osa-aikatyö
        11  Työvoiman ulkopuolella, ei tukia
        12  Opiskelija
        13  Työmarkkinatuki
        14  Kuollut (jos kuolleisuus mukana)

    Actions:
        These really depend on the state (see function step)
    
        Type: Discrete(4)
        Num    Action
        0    Stay in the current state
        1    Switch to the other state (work -> unemployed; unemployed -> work)
        2    Retire if >=min_retirementage
        3    Some other transition

    Reward:
        Reward is the sum of wage and benefit for every step taken, including the termination step

    Starting State:
        Starting state in unemployed at age 20

    Step:
        Each step corresponds to three months in time

    Episode Termination:
        Age 70
    """

    metadata = {
        'render.modes': ['human', 'rgb_array'],
        'video.frames_per_second' : 50
    }

    def __init__(self,**kwargs):
        super().__init__()

        self.toe_vaatimus=0.5 # = 6kk
        self.karenssi_kesto=0.25 #0.25 # = 3kk
        self.isyysvapaa_kesto=0.25 # = 3kk
        self.aitiysvapaa_kesto=0.75 # = 9kk ml vanhempainvapaa
        self.min_tyottputki_ika=58.5 # vuotta. Ikä, jolloin työttömyyden pitää alkaa, jotta pääsee putkeen
        self.kht_kesto=2.0 # kotihoidontuen kesto 2 v
        self.tyohistoria_vaatimus=3.0 # 3 vuotta
        self.ansiopvraha_kesto400=400
        self.ansiopvraha_kesto300=300

        self.timestep=0.25
        self.gamma=0.92**self.timestep # discounting
        self.max_age=71
        self.min_age=20
        self.min_retirementage=63.5 #65
        self.max_retirementage=68 # 70

        self.elinaikakerroin=0.925 # etk:n arvio 1962 syntyneille
        reaalinen_palkkojenkasvu=1.016
        self.palkkakerroin=(0.8*1+0.2*1.0/reaalinen_palkkojenkasvu)**self.timestep
        self.elakeindeksi=(0.2*1+0.8*1.0/reaalinen_palkkojenkasvu)**self.timestep
        self.kelaindeksi=(1.0/reaalinen_palkkojenkasvu)**self.timestep

        self.include_mort=False # onko kuolleisuus mukana laskelmissa
        #self.include300=True # onko työuran kesto mukana laskelmissa
        self.perustulo=False # onko Kelan perustulo laskelmissa
        self.randomness=True # onko stokastiikka mukana
        self.mortstop=True # pysäytä kuolleisuuden jälkeen
        self.include_putki=True # työttömyysputki mukana
        self.include_pinkslip=True # irtisanomiset mukana

        self.plotdebug=False # tulostetaanko rivi riviltä tiloja

        if 'kwargs' in kwargs:
            kwarg=kwargs['kwargs']
        else:
            kwarg={}

        for key, value in kwarg.items():
            if key=='step':
                if value is not None:
                    self.timestep=value
            elif key=='mortstop':
                if value is not None:
                    self.mortstop=value
            elif key=='gamma':
                if value is not None:
                    self.gamma=value
            elif key=='min_age':
                if value is not None:
                    self.min_age=value
            elif key=='max_age':
                if value is not None:
                    self.max_age=value
            elif key=='min_retirementage':
                if value is not None:
                    self.min_retirementage=value
            elif key=='max_retirementage':
                if value is not None:
                    self.max_retirementage=value
            elif key=='mortality':
                if value is not None:
                    self.include_mort=value
            if key=='ansiopvraha_toe':
                if value is not None:
                    self.ansiopvraha_toe=value
            elif key=='ansiopvraha_kesto400':
                if value is not None:
                    self.ansiopvraha_kesto400=value
            elif key=='ansiopvraha_kesto300':
                if value is not None:
                    self.ansiopvraha_kesto300=value  
            elif key=='perustulo':
                if value is not None:
                    self.perustulo=value  
            elif key=='randomness':
                if value is not None:
                    self.randomness=value  
            elif key=='pinkslip':
                if value is not None:
                    self.include_pinkslip=value  
            elif key=='karenssi_kesto':
                if value is not None:
                    self.karenssi_kesto=value  
            elif key=='include_putki':
                if value is not None:
                    self.include_putki=value  
            elif key=='plotdebug':
                if value is not None:
                    self.plotdebug=value  
 
        self.explain()
 
        # ei skaalata!
        #self.ansiopvraha_kesto400=self.ansiopvraha_kesto400/(12*21.5)
        #self.ansiopvraha_kesto300=self.ansiopvraha_kesto300/(12*21.5)              

        # paljonko työstä poissaolo vaikuttaa palkkaan
        self.salary_const=0.05*self.timestep

        # karttumaprosentit
        self.acc=0.015*self.timestep
        self.acc_family=1.15*self.acc
        self.acc_unemp=0.75*self.acc

        # parametrejä
        self.max_toe=28/12
        self.accbasis_kht=719.0*12
        self.accbasis_tmtuki=1413.75*12

        self.n_age=self.max_age-self.min_age+1

        # male low income, male mid, male high, female low, female mid, female high income
        self.n_groups=6

        # käytetäänkö exp/log-muunnosta tiloissa vai ei?
        self.log_transform=False
        self.eps=1e-20

        self.salary=np.zeros(self.max_age+1)

        # ryhmäkohtaisia muuttujia
        self.disability_intensity=self.get_disability_rate()*self.timestep # tn tulla työkyvyttömäksi
        if self.include_pinkslip:
            self.pinkslip_intensity=np.zeros(6)
            self.pinkslip_intensity[0:3]=0.075*self.timestep # todennäköisyys tulla irtisanotuksi vuodessa, miehet
            self.pinkslip_intensity[3:6]=0.025*self.timestep # todennäköisyys tulla irtisanotuksi vuodessa, naiset
        else:
            self.pinkslip_intensity=0 # .05*self.timestep # todennäköisyys tulla irtisanotuksi vuodessa, skaalaa!
        
        self.birth_intensity=self.get_birth_rate()*self.timestep # todennäköisyys saada lapsi, skaalaa!
        self.mort_intensity=self.get_mort_rate()*self.timestep # todennäköisyys , skaalaa!
        self.npv=self.comp_npv()

        self.set_state_limits()
        if self.include_mort: # and not self.mortstop:
            if self.include_mort and self.mortstop:
                print('Mortality included, stopped')
            else:
                print('Mortality included, not stopped')

<<<<<<< HEAD
            self.n_empl=15 # state of employment, 0,1,2,3,4
            self.state_encode=self.state_encode_mort
        else:
            print('No mortality included')
            self.n_empl=14 # state of employment, 0,1,2,3,4
=======
            self.n_empl=14 # number of states of employment
            self.state_encode=self.state_encode_mort
        else:
            print('No mortality included')
            self.n_empl=13 # number of states of employment
>>>>>>> 9100f279
            self.state_encode=self.state_encode_nomort

        self.action_space = spaces.Discrete(4)
        self.observation_space = spaces.Box(self.low, self.high, dtype=np.float32)

        #self.seed()
        self.viewer = None
        self.state = None

        self.steps_beyond_done = None

        if self.randomness:
            self.log_utility=self.log_utility_randomness
        else:
            self.log_utility=self.log_utility_norandomness

        #if self.perustulo:
        #    self.log_utility=self.log_utility_perustulo

        self.ben = fin_benefits.Benefits()

    def comp_npv(self):
        '''
        lasketaan montako timestep:iä (diskontattuna) max_age:n jälkeen henkilö on vanhuuseläkkeellä 
        hyvin yksinkertainen toteutus. Tulos on odotettu lukumäärä timestep:jä
        '''
        npv=np.zeros(self.n_groups)

        for g in range(self.n_groups):
            cpsum=1
            for x in np.arange(100,self.max_age,-self.timestep):
                intx=int(np.floor(x))
                m=self.mort_intensity[intx,g]
                cpsum=m*1+(1-m)*(1+self.gamma*cpsum)
            npv[g]=cpsum

        return npv

    def comp_benefits(self,wage,old_wage,pension,employment_status,time_in_state,ika=25,
                      irtisanottu=0,tyohistoria=0):
        '''
        Kutsuu fin_benefits-modulia, jonka avulla lasketaan etuudet ja huomioidaan verotus
        Laske etuuksien arvo, kun 
            wage on palkka
            old_wage on vanha palkka
            pension on maksettavan eläkkeen määrä
            employment_status on töissä olo (0)/työttömyys (1)/eläkkeellä olo (2) jne.
            time_in_state on kesto tilassa
            ika on henkilön ikä
        '''
        p={}

        p['perustulo']=self.perustulo
        p['opiskelija']=self.perustulo
        p['toimeentulotuki_vahennys']=0
        p['ika']=ika
        p['lapsia']=0
        p['paivahoidossa']=0
        p['aikuisia']=1
        p['veromalli']=0
        p['kuntaryhma']=3
        p['lapsia_kotihoidontuella']=0
        p['alle3v']=0
        p['tyottomyyden_kesto']=1
        p['puolison_tyottomyyden_kesto']=10
        p['isyysvapaalla']=0
        p['aitiysvapaalla']=0
        p['kotihoidontuella']=0
        p['alle_kouluikaisia']=0
        p['tyoelake']=0
        p['elakkeella']=0
        if employment_status==1:
            p['tyoton']=0 # voisi olla työtön siinä mielessä, että oikeutettu soviteltuun päivärahaan
            p['t']=wage/12
            p['vakiintunutpalkka']=wage/12
            p['saa_ansiopaivarahaa']=0
        elif employment_status==0: # työtön, ansiopäiväraha alle 60
            if ika<65:
                p['tyoton']=1
                p['t']=0
                p['vakiintunutpalkka']=old_wage/12
                p['tyottomyyden_kesto']=12*21.5*time_in_state
                if ((tyohistoria>=self.tyohistoria_vaatimus and p['tyottomyyden_kesto']<=self.ansiopvraha_kesto400) or (p['tyottomyyden_kesto']<=self.ansiopvraha_kesto300)) \
                    and (irtisanottu>0 or (time_in_state>=self.karenssi_kesto)): # karenssi, jos ei irtisanottu
                    p['saa_ansiopaivarahaa']=1
                else:
                    p['saa_ansiopaivarahaa']=0
            else:
                p['tyoton']=0 # ei oikeutta työttömyysturvaan
                p['t']=0
                p['vakiintunutpalkka']=0
                p['saa_ansiopaivarahaa']=0
        elif employment_status==13: # työmarkkinatuki
            if ika<65:
                p['tyoton']=1
                p['t']=0
                p['vakiintunutpalkka']=0
                p['tyottomyyden_kesto']=12*21.5*time_in_state
                p['saa_ansiopaivarahaa']=0
            else:
                p['tyoton']=0 # ei oikeutta työttömyysturvaan
                p['t']=0
                p['vakiintunutpalkka']=0
                p['saa_ansiopaivarahaa']=0
        elif employment_status==3: # tk
            p['tyoton']=0
            p['saa_ansiopaivarahaa']=0
            p['t']=0
            p['vakiintunutpalkka']=0
            p['elakkeella']=1 
            #p['elake']=pension
        elif employment_status==4: # työttömyysputki
            if ika<65:
                p['tyoton']=1
                p['t']=0
                p['vakiintunutpalkka']=old_wage/12
                p['saa_ansiopaivarahaa']=1
            else:
                p['tyoton']=0 # ei oikeutta työttömyysturvaan
                p['t']=0
                p['vakiintunutpalkka']=0
                p['saa_ansiopaivarahaa']=0
        elif employment_status==5: # ansiosidonnainen vanhempainvapaa, äidit
            p['aitiysvapaalla']=1
            p['tyoton']=0
            p['aitiysvapaa_kesto']=0
            p['t']=0
            p['vakiintunutpalkka']=old_wage/12
            p['saa_ansiopaivarahaa']=1
        elif employment_status==6: # ansiosidonnainen vanhempainvapaa, isät
            p['isyysvapaalla']=1
            p['tyoton']=0
            p['t']=0
            p['vakiintunutpalkka']=old_wage/12
            p['saa_ansiopaivarahaa']=1
        elif employment_status==7: # hoitovapaa
            p['kotihoidontuella']=1
            p['lapsia']=1
            p['tyoton']=0
            p['alle3v']=1
            p['kotihoidontuki_kesto']=time_in_state
            p['lapsia_kotihoidontuella']=p['lapsia']
            p['t']=0
            p['vakiintunutpalkka']=old_wage/12
            p['saa_ansiopaivarahaa']=0
        elif employment_status==2: # vanhuuseläke
            if ika>self.min_retirementage:
                p['tyoton']=0
                p['saa_ansiopaivarahaa']=0
                p['t']=0
                p['vakiintunutpalkka']=0
                p['elakkeella']=1  
                p['tyoelake']=pension/12
            else:
                p['tyoton']=0
                p['saa_ansiopaivarahaa']=0
                p['t']=0
                p['vakiintunutpalkka']=0
                p['elakkeella']=0
                p['tyoelake']=0
        elif employment_status==8: # ve+työ
            p['tyoton']=0
            p['saa_ansiopaivarahaa']=0
            p['t']=wage/12
            p['vakiintunutpalkka']=0
            p['elakkeella']=1  
            p['tyoelake']=pension/12
        elif employment_status==9: # ve+osatyö
            p['tyoton']=0
            p['saa_ansiopaivarahaa']=0
            p['t']=wage/12
            p['vakiintunutpalkka']=0
            p['elakkeella']=1  
            p['tyoelake']=pension/12
        elif employment_status==10: # osa-aikatyö
            p['tyoton']=0
            p['saa_ansiopaivarahaa']=0
            p['t']=wage/12
            p['vakiintunutpalkka']=0
        elif employment_status==11: # työelämän ulkopuolella
            p['tyoton']=0
            p['toimeentulotuki_vahennys']=1 # oletetaan että kieltäytynyt työstä
            p['saa_ansiopaivarahaa']=0
            p['t']=0
            p['vakiintunutpalkka']=0
        elif employment_status==12: # opiskelija
            p['tyoton']=0
            p['opiskelija']=1
            p['saa_ansiopaivarahaa']=0
            p['t']=0
            p['vakiintunutpalkka']=0
        else:
            print('Unknown employment_status ',employment_status)

        # tarkastellaan yksinasuvia henkilöitä
        if employment_status==12: # opiskelija
            p['asumismenot_toimeentulo']=250
            p['asumismenot_asumistuki']=250
        else: # muu
            p['asumismenot_toimeentulo']=500
            p['asumismenot_asumistuki']=500

        p['ansiopvrahan_suojaosa']=1
        p['ansiopvraha_lapsikorotus']=1
        p['puolison_tulot']=0
        p['puoliso_tyoton']=0  
        p['puoliso_vakiintunutpalkka']=0  
        p['puoliso_saa_ansiopaivarahaa']=0
        p['puolison_tulot']=0

        netto,benefitq=self.ben.laske_tulot(p)
        netto=max(0,netto-p['asumismenot_asumistuki']) # netotetaan asumismenot pois käteenjäävästä
        netto=netto*12

        return netto

    def seed(self, seed=None):
        '''
        Open AI interfacen mukainen seed-funktio, joka alustaa satunnaisluvut
        '''
        self.np_random, seed = seeding.np_random(seed)
        return [seed]

    def env_seed(self, seed=None):
        '''
        Alustetaan numpy.random enviä varten
        '''
        np.random.seed(seed)
        #return [seed]

    def get_wage(self,age,out_of_work):
        '''
        palkka age-ikäiselle time_in_state-vähennyksellä työllistymispalkkaan
        '''
        if age<self.max_age and age>=self.min_age-1:
            return self.salary[int(np.floor(age))]*(1-min(out_of_work,5)*self.salary_const)
        else:
            return 0

    def get_mort_rate(self,debug=False):
        '''
        Kuolleisuus-intensiteetit eri ryhmille
        '''
        mort=np.zeros((101,self.n_groups))
        if debug:
            dfactor=np.array([1.0,1.0,1.0,1.0,1.0,1.0])
        else:
            dfactor=np.array([1.3,1.0,0.7,1.2,1.0,0.8])
        # tilastokeskuksen kuolleisuusdata 2017 sukupuolittain
        mort[:,1]=np.array([2.12,0.32,0.17,0.07,0.07,0.10,0.00,0.09,0.03,0.13,0.03,0.07,0.10,0.10,0.10,0.23,0.50,0.52,0.42,0.87,0.79,0.66,0.71,0.69,0.98,0.80,0.77,1.07,0.97,0.76,0.83,1.03,0.98,1.20,1.03,0.76,1.22,1.29,1.10,1.26,1.37,1.43,1.71,2.32,2.22,1.89,2.05,2.15,2.71,2.96,3.52,3.54,4.30,4.34,5.09,4.75,6.17,5.88,6.67,8.00,9.20,10.52,10.30,12.26,12.74,13.22,15.03,17.24,18.14,17.78,20.35,25.57,23.53,26.50,28.57,31.87,34.65,40.88,42.43,52.28,59.26,62.92,68.86,72.70,94.04,99.88,113.11,128.52,147.96,161.89,175.99,199.39,212.52,248.32,260.47,284.01,319.98,349.28,301.37,370.17,370.17])/1000.0
        mort[:,0]=dfactor[0]*mort[:,1]
        mort[:,2]=dfactor[2]*mort[:,1]
        mort[:,4]=np.array([1.89,0.30,0.11,0.03,0.14,0.03,0.16,0.07,0.13,0.03,0.00,0.07,0.07,0.07,0.18,0.14,0.07,0.31,0.31,0.30,0.33,0.26,0.18,0.33,0.56,0.17,0.32,0.29,0.35,0.24,0.55,0.35,0.23,0.39,0.48,0.38,0.35,0.80,0.42,0.65,0.50,0.68,0.80,1.12,0.99,0.88,1.13,1.01,1.07,1.68,1.79,2.16,1.87,2.32,2.67,2.69,2.88,2.86,3.73,4.19,3.66,4.97,5.20,5.52,6.05,7.17,7.48,7.32,8.88,10.33,10.72,12.77,12.13,13.30,16.18,18.30,17.50,24.63,26.53,29.88,32.65,38.88,46.95,51.30,60.00,64.73,79.35,90.94,105.11,118.46,141.44,155.07,163.11,198.45,207.92,237.21,254.75,311.31,299.59,356.64,356.64])/1000.0
        mort[:,3]=dfactor[3]*mort[:,4]
        mort[:,5]=dfactor[5]*mort[:,4]

        return mort

    def get_disability_rate_unisex(self,debug=False):
        '''
        Työkyvyttömyys-alkavuudet eri ryhmille
        Data ETK:sta. Ei käytössä
        '''
        disab=np.zeros((self.max_age+1,self.n_groups))
        # male low, male mid, male high, female low, female mid, female high
        if debug:
            dfactor=np.array([1.0,1.0,1.0,1.0,1.0,1.0])
        else:
            dfactor=np.array([1.5,1.0,0.5,1.2,1.0,0.8])
            
        for g in range(self.n_groups):
            factor=dfactor[g]
            disab[20,g]=1.99*factor
            disab[21,g]=1.99*factor
            disab[22,g]=1.99*factor
            disab[23,g]=1.99*factor
            disab[24,g]=1.99*factor
            disab[25,g]=1.99*factor
            disab[26,g]=1.84*factor
            disab[27,g]=2.45*factor
            disab[28,g]=1.95*factor
            disab[29,g]=2.06*factor
            disab[30,g]=1.74*factor
            disab[31,g]=2.20*factor
            disab[32,g]=2.37*factor
            disab[33,g]=2.35*factor
            disab[34,g]=2.52*factor
            disab[35,g]=2.33*factor
            disab[36,g]=2.83*factor
            disab[37,g]=2.50*factor
            disab[38,g]=2.77*factor
            disab[39,g]=2.91*factor
            disab[40,g]=3.47*factor
            disab[41,g]=3.17*factor
            disab[42,g]=3.16*factor
            disab[43,g]=3.48*factor
            disab[44,g]=4.21*factor
            disab[45,g]=4.16*factor
            disab[46,g]=4.13*factor
            disab[47,g]=4.43*factor
            disab[48,g]=5.08*factor
            disab[49,g]=5.70*factor
            disab[50,g]=5.89*factor
            disab[51,g]=6.76*factor
            disab[52,g]=7.43*factor
            disab[53,g]=8.43*factor
            disab[54,g]=8.79*factor
            disab[55,g]=10.40*factor
            disab[56,g]=12.41*factor
            disab[57,g]=14.54*factor
            disab[58,g]=17.12*factor
            disab[59,g]=21.69*factor
            disab[60,g]=28.88*factor
            disab[61,g]=30.86*factor
            disab[62:(self.max_age+1),g]=24.45*factor

        disab=disab/1000
        return disab
        
    def get_disability_rate(self,debug=False):
        '''
        Työkyvyttömyys-alkavuudet eri ryhmille
        Data ETK:n tilastotietokannasta ja skaalattu ikäluokittaisillä miesten ja naisten määrillä
        '''
        disab=np.zeros((self.max_age+1,self.n_groups))
        # male low, male mid, male high, female low, female mid, female high
        if debug:
            dfactor=np.array([1.0,1.0,1.0,1.0,1.0,1.0])
        else:
            dfactor=np.array([1.5,1.0,0.5,1.2,1.0,0.8])
            
        dis_miehet=np.array([ 0.004630,0.004356,0.003559,0.003081,0.003381,0.002937,0.002835,0.002951,0.002232,0.002088,0.001808,0.002747,0.002540,0.002851,0.002854,0.002704,0.002764,0.002691,0.002923,0.003033,0.003231,0.002886,0.002947,0.003319,0.003487,0.003864,0.003816,0.004289,0.005225,0.005248,0.005923,0.006897,0.006780,0.008412,0.009394,0.010691,0.012313,0.013471,0.015919,0.020455,0.026545,0.022420,0.015017,0.003898,0.000286,0.015017,0.015017,0.015017,0.015017,0.015017,0.015017 ])
        dis_naiset=np.array([ 0.005557,0.005064,0.004733,0.003931,0.003340,0.003180,0.002937,0.003415,0.002572,0.002710,0.002500,0.003701,0.002778,0.003217,0.003242,0.003512,0.003326,0.003402,0.003504,0.004077,0.004424,0.004442,0.004355,0.005005,0.005032,0.005847,0.005579,0.006115,0.006144,0.006849,0.008927,0.007070,0.008676,0.010337,0.008784,0.012450,0.013127,0.015199,0.019386,0.022249,0.029828,0.026609,0.016825,0.003603,0.000211,0.016825,0.016825,0.016825,0.016825,0.016825,0.016825 ])
        # ei varhaiseläkkeitä mukana, joten oletetaan ettei tk-intensiteetti laske
        dis_miehet[41:51]=np.maximum(dis_miehet[41:51],0.022420)
        dis_naiset[41:51]=np.maximum(dis_naiset[41:51],0.026609)
            
        for g in range(3):
            disab[20:71,g]=dfactor[g]*dis_miehet
            disab[70:(self.max_age+1),g]=24.45*dfactor[g]/1000
        for g in range(3,6):
            disab[20:71,g]=dfactor[g]*dis_naiset
            disab[70:(self.max_age+1),g]=24.45*dfactor[g]/1000

        return disab        

    def get_birth_rate(self,debug=False):
        birth=np.zeros((69,self.n_groups)) # 
        if debug:
            dfactor=np.array([1.0,1.0,1.0,1.0,1.0,1.0])
        else:
            dfactor=np.array([0.75,1.0,1.25,0.5,1.0,1.5])
        for g in range(self.n_groups):
            factor=dfactor[g] # tämä vaikeuttaa sovitetta
            birth[15,g]=0.000177167*factor
            birth[16,g]=0.001049171*factor
            birth[17,g]=0.002303504*factor
            birth[18,g]=0.00630474*factor
            birth[19,g]=0.014399394*factor
            birth[20,g]=0.023042239*factor
            birth[21,g]=0.03088312*factor
            birth[22,g]=0.039755923*factor
            birth[23,g]=0.047483352*factor
            birth[24,g]=0.055630287*factor
            birth[25,g]=0.067942889*factor
            birth[26,g]=0.077108925*factor
            birth[27,g]=0.085396679*factor
            birth[28,g]=0.096968809*factor
            birth[29,g]=0.10081728*factor
            birth[30,g]=0.105586061*factor
            birth[31,g]=0.1124004*factor
            birth[32,g]=0.102667839*factor
            birth[33,g]=0.098528489*factor
            birth[34,g]=0.084080311*factor
            birth[35,g]=0.072335459*factor
            birth[36,g]=0.065203338*factor
            birth[37,g]=0.053073374*factor
            birth[38,g]=0.044054569*factor
            birth[39,g]=0.032984136*factor
            birth[40,g]=0.024135797*factor
            birth[41,g]=0.0174215*factor
            birth[42,g]=0.011621238*factor
            birth[43,g]=0.006909705*factor
            birth[44,g]=0.003977037*factor
            birth[45,g]=0.002171444*factor
            birth[46,g]=0.00115119*factor
            birth[47,g]=0.000712692*factor
            birth[48,g]=9.16478E-05*factor
            birth[49,g]=0.000113167*factor

        # syntyvyys on lasten määrä suhteessa naisten määrään
        # ei siis tarvetta kertoa kahdella, vaikka isät pääsevät isyysvapaalle

        return birth

    def scale_pension(self,pension,age):
        '''
        Elinaikakertoimen ja lykkäyskorotuksen huomiointi
        '''
        return self.elinaikakerroin*pension*self.elakeindeksi*(1+0.048*(age-self.min_retirementage)) 

    def move_to_parttime(self,pension,old_wage,age,toe,tyoura,time_in_state,out_of_work):
        '''
        Siirtymä osa-aikaiseen työskentelyyn
        '''
        employment_status = 10 # switch to part-time work
        intage=int(np.floor(age))
        wage=self.get_wage(intage,out_of_work)
        parttimewage=0.5*wage
        toe=min(self.max_toe,toe+self.timestep)
        tyoura += self.timestep
        time_in_state=0
        out_of_work=0
        old_wage=0
        pension=pension*self.palkkakerroin+self.acc*parttimewage
        netto=self.comp_benefits(parttimewage,old_wage,0,employment_status,time_in_state,age)

        return employment_status,pension,wage,time_in_state,netto,toe,tyoura,out_of_work

    def move_to_work(self,pension,old_wage,age,time_in_state,toe,tyoura,out_of_work,pinkslip):
        '''
        Siirtymä täysiaikaiseen työskentelyyn
        '''
        employment_status = 1 # töihin
        intage=int(np.floor(age))
        if pinkslip:
            wage=self.get_wage(intage,out_of_work)*0.95
        else:
            wage=self.get_wage(intage,out_of_work)
        time_in_state=0
        old_wage=0
        toe=min(self.max_toe,toe+self.timestep)
        tyoura+=self.timestep
        out_of_work=0
        pinkslip=0

        pension=pension*self.palkkakerroin+self.acc*wage
        netto=self.comp_benefits(wage,old_wage,0,employment_status,time_in_state,age)

        return employment_status,pension,wage,time_in_state,netto,toe,tyoura,out_of_work,pinkslip

    def move_to_retwork(self,pension,old_wage,age,time_in_state,paid_pension,out_of_work):
        '''
        Siirtymä vanhuuseläkkeellä työskentelyyn
        '''
        employment_status = 8 # unchanged
        intage=int(np.floor(age))
        wage=self.get_wage(intage,out_of_work)
        paid_pension=paid_pension*self.elakeindeksi
        pension=pension*self.palkkakerroin+self.acc*wage
        netto=self.comp_benefits(wage,0,paid_pension,employment_status,time_in_state,age)
        time_in_state=0
        out_of_work=0
        # tyoura+= ??

        return employment_status,pension,wage,time_in_state,netto,out_of_work

    def move_to_retpartwork(self,pension,old_wage,age,time_in_state,paid_pension,out_of_work):
        '''
        Siirtymä osa-aikaiseen vanhuuseläkkeellä työskentelyyn
        '''
        employment_status = 9 # unchanged
        intage=int(np.floor(age))
        wage=self.get_wage(intage,out_of_work)
        paid_pension=paid_pension*self.elakeindeksi
        pension=pension*self.palkkakerroin+self.acc*wage*0.5
        netto=self.comp_benefits(wage*0.5,0,paid_pension,employment_status,time_in_state,age)
        time_in_state=0
        out_of_work=0
        # tyoura+= ??

        return employment_status,pension,wage,time_in_state,netto,out_of_work

    def move_to_retirement(self,pension,old_wage,age,paid_pension,employment_status,out_of_work,all_acc=True):   
        '''
        Siirtymä vanhuuseläkkeelle
        '''
        if age>=self.min_retirementage:
            if all_acc:
                if employment_status in set([2,8,9]): # ve, ve+työ, ve+osatyö
                    if age>=self.max_retirementage:
                        paid_pension= self.elinaikakerroin*self.elakeindeksi*pension+paid_pension
                        pension=0
                    else:
                        paid_pension= self.elinaikakerroin*paid_pension
                elif employment_status==3: # tk
                    # do nothing
                    employment_status=3
                else:
                    paid_pension=self.scale_pension(pension,age)
                    paid_pension += self.ben.laske_kansanelake(age,paid_pension,1)
                    pension=0

            time_in_state=self.timestep
            employment_status = 2 
            wage=old_wage
            out_of_work+=self.timestep
            netto=self.comp_benefits(0,0,paid_pension,employment_status,0,age)
        else: # työvoiman ulkopuolella
            time_in_state=0
            employment_status = 2 
            wage=old_wage
            netto=self.comp_benefits(0,0,0,employment_status,0,age)

        return employment_status,paid_pension,pension,wage,time_in_state,netto,out_of_work

    def move_to_retdisab(self,pension,old_wage,age,paid_pension,employment_status,out_of_work):   
        '''
        Siirtymä vanhuuseläkkeelle, jossa ei voi tehdä työtä
        '''
        
        if age>=self.max_retirementage:
            paid_pension= self.elinaikakerroin*self.elakeindeksi*pension+paid_pension
            pension=0                        

        employment_status = 3
        out_of_work+=self.timestep
        wage=old_wage
        netto=self.comp_benefits(0,0,paid_pension,employment_status,0,age)
        time_in_state=self.timestep

        return employment_status,paid_pension,pension,wage,time_in_state,netto,out_of_work

    def move_to_unemp(self,pension,old_wage,age,toe,irtisanottu,out_of_work,tyoura):
        '''
        Siirtymä työttömyysturvalle
        '''
        if age>=self.min_tyottputki_ika and self.include_putki:
            if toe>=self.toe_vaatimus:
                employment_status  = 4 # switch
                #toe=0
            else:
                employment_status  = 13 # switch
        else:
            if toe>=self.toe_vaatimus:
                employment_status  = 0 # switch
                #toe=0
            else:
                employment_status  = 13 # switch
                
        time_in_state=self.timestep
        out_of_work+=self.timestep    
        toe=max(0,toe-self.timestep)
            
        intage=int(np.floor(age))
        wage=self.get_wage(intage,0)
        if age<65:
            pension=pension*self.palkkakerroin+self.acc_unemp*old_wage

        # hmm, omavastuupäivät puuttuvat!
        # omavastuupäiviä on 5/(21.5*12*self.timestep), kerroin tällöin
        # 1-5/(21.5*12*self.timestep)
        netto=self.comp_benefits(0,old_wage,0,employment_status,time_in_state,age,
                                 irtisanottu=irtisanottu,tyohistoria=tyoura)

        return employment_status,pension,wage,time_in_state,netto,toe,out_of_work

    def move_to_outsider(self,pension,old_wage,age,toe,irtisanottu,out_of_work):
        '''
        Siirtymä työvoiman ulkopuolelle
        '''
        employment_status = 11 # switch
        time_in_state=self.timestep
        out_of_work+=self.timestep        
        intage=int(np.floor(age))
        old_wage=self.get_wage(intage-1,0)
        toe=max(0,toe-self.timestep)
        wage=old_wage
        pension=pension*self.palkkakerroin

        # hmm, omavastuupäivät puuttuvat!
        # omavastuupäiviä on 5/(21.5*12*self.timestep), kerroin tällöin
        # 1-5/(21.5*12*self.timestep)
        netto=self.comp_benefits(0,0,0,employment_status,time_in_state,age,irtisanottu=0)
        paid_pension=0

        return employment_status,paid_pension,pension,wage,time_in_state,toe,netto,out_of_work

    def move_to_disab(self,pension,old_wage,age,out_of_work):
        '''
        Siirtymä työkyvyttömyyseläkkeelle
        '''
        employment_status = 3 # tk
        paid_pension=self.elinaikakerroin*pension*self.elakeindeksi + self.acc*old_wage*max(0,self.min_retirementage-age) # p.o. 5v keskiarvo
        paid_pension=self.ben.laske_kokonaiselake(65,paid_pension)
        pension=0
        #old_wage=0
        time_in_state=0
        out_of_work+=self.timestep        
        wage=old_wage
        netto=self.comp_benefits(0,0,paid_pension,employment_status,0,age)

        return employment_status,pension,paid_pension,wage,time_in_state,netto,out_of_work

    def move_to_deceiced(self,pension,old_wage,age):
        '''
        Siirtymä tilaan kuollut
        '''
        employment_status = 14 # deceiced
        wage=old_wage
        pension=pension
        netto=0
        time_in_state=0

        return employment_status,pension,wage,time_in_state,netto

    def move_to_kht(self,pension,old_wage,age,out_of_work):
        '''
        Siirtymä kotihoidontuelle
        '''
        employment_status = 7 # kotihoidontuelle
        wage=old_wage
        pension=pension*self.palkkakerroin+self.acc*self.accbasis_kht
        time_in_state=0
        out_of_work+=self.timestep        
        netto=self.comp_benefits(0,old_wage,0,employment_status,time_in_state,age)

        return employment_status,pension,wage,time_in_state,netto,out_of_work

    def move_to_fatherleave(self,pension,old_wage,age,out_of_work):
        '''
        Siirtymä isyysvapaalle
        '''
        employment_status = 6 # isyysvapaa
        time_in_state=0
        wage=old_wage
        out_of_work+=self.timestep        
        pension=pension*self.palkkakerroin+self.acc_family*wage
        netto=self.comp_benefits(0,old_wage,0,employment_status,0,age)

        return employment_status,pension,wage,time_in_state,netto,out_of_work

    def move_to_motherleave(self,pension,old_wage,age,out_of_work):
        '''
        Siirtymä äitiysvapaalle
        '''
        employment_status = 5 # äitiysvapaa
        time_in_state=0
        wage=old_wage
        out_of_work+=self.timestep        
        pension=pension*self.palkkakerroin+self.acc_family*wage
        netto=self.comp_benefits(0,old_wage,0,employment_status,0,age)

        return employment_status,pension,wage,time_in_state,netto,out_of_work

    def reset_info_state(self):
        self.infostate=(0,0,-1,-1,-1,-1)

    def decode_info_state(self):
        tyoura,lapsia,lapsen_ika,lapsia_paivakodissa,n_lapsilisa,n_tyotturva=self.infostate
        return tyoura,lapsia,lapsen_ika,lapsia_paivakodissa,n_lapsilisa,n_tyotturva

    def encode_info_state(self,tyoura,lapsia,lapsen_ika,lapsia_paivakodissa,n_lapsilisa,n_tyotturva):
        self.infostate=(tyoura,lapsia,lapsen_ika,lapsia_paivakodissa,n_lapsilisa,n_tyotturva)

    def update_info_state(self):
        '''
        Ei käytössä
        Tapa tallentaa lapsia yms
        '''
        tyoura,lapsia,lapsen_ika,lapsia_paivakodissa,n_lapsilisa,n_tyotturva=self.decode_info_state()

        lapsia_paivakodissa=0
        n_lapsilisa=0
        n_tyotturva=0
        if lapsia<1:
            return
        for l in range(lapsia):
            lapsen_ika[l]+=self.timestep
            if lapsen_ika[l]>=1.0 and lapsen_ika[l]<7:
                lapsia_paivakodissa += 1
            if lapsen_ika[l]<17:
                n_lapsilisa += 1
            if lapsen_ika[l]<18:
                n_tyotturva += 1

        self.encode_info_state(tyoura,lapsia,lapsen_ika,lapsia_paivakodissa,n_lapsilisa,n_tyotturva)

    def step(self, action, dynprog=False, debug=False):
        '''
        Open AI interfacen mukainen step-funktio, joka tekee askeleen eteenpäin
        toiminnon action mukaan 

        Keskeinen funktio simuloinnissa
        '''
        assert self.action_space.contains(action), "%r (%s) invalid"%(action, type(action))

        employment_status,g,pension,old_wage,age,time_in_state,paid_pension,pinkslip,toe,tyoura,out_of_work\
            =self.state_decode(self.state)
            
        # simulointiin vaikuttavia ulkoisia tilamuuttujia, ei toteutettu
        #tyoura,lapsia,lapsen1_ika,lapsen2_ika,lapsen3_ika,lapsia_paivakodissa=self.decode_info_state()
        #tyoura,lapsia,lapsen1_ika,lapsen2_ika,lapsen3_ika,lapsia_paivakodissa=self.decode_info_state()

        intage=int(np.floor(age))

        if self.randomness:
            # kaikki satunnaisuus kerralla
            sattuma = np.random.uniform(size=5)
            # tk-alkavuus
            if sattuma[0]<self.disability_intensity[intage,g]: # age<self.min_retirementage and 
                action=11 # disability

            if age<50 and sattuma[2]<self.birth_intensity[intage,g]:
                if g>2: # naiset
                    action=5 # äitiysvapaa, kaikki äidit pitävät
                else: # miehet
                    # ikä valittu äidin iän mukaan. oikeastaan tämä ei mene ihan oikein miehille
                    if sattuma[4]<0.5:
                        action=6 # isyysvapaa, 50% isistä pitää
        
            # aiheuttaa epästabiilisuutta
            if sattuma[3]<self.mort_intensity[intage,g] and self.include_mort: # and False:
                employment_status,pension,wage,time_in_state,netto=self.move_to_deceiced(pension,old_wage,age)
        else:
            # tn ei ole koskaan alle rajan, jos tämä on 1
            sattuma = np.ones(5)

        if employment_status==14: # deceiced
            #time_in_state+=self.timestep
            if not self.include_mort:
                print('emp state 13')
            wage=old_wage
            nextwage=wage
            toe=0
            if self.mortstop:
                done=True
            else:
                done = age >= self.max_age
                done = bool(done)

            self.state = self.state_encode(employment_status,g,pension,wage,age+self.timestep,
                                            time_in_state,paid_pension,pinkslip,toe,tyoura,nextwage,out_of_work)
            reward=0
            return np.array(self.state), reward, done, {}
        elif age>=self.max_retirementage:
            employment_status,paid_pension,pension,wage,time_in_state,netto,out_of_work\
                =self.move_to_retirement(pension,0,age,paid_pension,employment_status,out_of_work,all_acc=True)
        elif employment_status == 0:
            time_in_state+=self.timestep
            out_of_work+=self.timestep
            if age>65:
                employment_status,paid_pension,pension,wage,time_in_state,netto,out_of_work\
                    =self.move_to_retirement(pension,0,age,paid_pension,employment_status,out_of_work,all_acc=True)
            elif action == 0: # or (action == 2 and age < self.min_retirementage):
                employment_status = 0 # unchanged
                wage=old_wage # self.get_wage(intage,time_in_state)
                toe=max(0.0,toe-self.timestep)
                if age<65:                
                    if time_in_state<self.ansiopvraha_kesto400: # 1.5 years
                        pension=pension*self.palkkakerroin+self.acc_unemp*old_wage
                    else:
                        pension=pension*self.palkkakerroin+self.acc*self.accbasis_tmtuki
                else:
                    pension=pension*self.palkkakerroin

                netto=self.comp_benefits(0,old_wage,0,employment_status,time_in_state,age,tyohistoria=tyoura)
                kesto=12*21.5*time_in_state
                if ((tyoura>=self.tyohistoria_vaatimus and kesto>self.ansiopvraha_kesto400) \
                    or (tyoura<self.tyohistoria_vaatimus and kesto>self.ansiopvraha_kesto300)):
                    employment_status = 13 # siirto työmarkkinatuelle
                    
            elif action == 1: # 
                employment_status,pension,wage,time_in_state,netto,toe,tyoura,out_of_work,pinkslip=\
                    self.move_to_work(pension,old_wage,age,time_in_state,toe,tyoura,out_of_work,pinkslip)
                pinkslip=0
            elif action==2:
                if age >= self.min_retirementage: # ve
                    employment_status,paid_pension,pension,wage,time_in_state,netto,out_of_work=\
                        self.move_to_retirement(pension,old_wage,age,paid_pension,employment_status,out_of_work)
                else:
                    employment_status,paid_pension,pension,wage,time_in_state,toe,netto,out_of_work=\
                        self.move_to_outsider(pension,old_wage,age,toe,0,out_of_work)
                    #employment_status,paid_pension,pension,wage,time_in_state,netto=\
                        #self.move_to_retirement(pension,old_wage,age,paid_pension,employment_status)
                pinkslip=0
            elif action == 3: # osatyö 50%
                employment_status,pension,wage,time_in_state,netto,toe,tyoura,out_of_work=\
                    self.move_to_parttime(pension,old_wage,age,toe,tyoura,time_in_state,out_of_work)
                pinkslip=0
            elif action==11: # tk
                employment_status,pension,paid_pension,wage,time_in_state,netto,out_of_work=\
                    self.move_to_disab(pension,old_wage,age,out_of_work)
                pinkslip=0
            elif action==5:
                employment_status,pension,wage,time_in_state,netto,out_of_work=\
                    self.move_to_motherleave(pension,old_wage,age,out_of_work)
                pinkslip=0
            elif action==6: 
                employment_status,pension,wage,time_in_state,netto,out_of_work=\
                    self.move_to_fatherleave(pension,old_wage,age,out_of_work)
                pinkslip=0
            else:
                print('error 17')
        elif employment_status == 13: # työmarkkinatuki
            time_in_state+=self.timestep
            out_of_work+=self.timestep
            if age>65:
                employment_status,paid_pension,pension,wage,time_in_state,netto,out_of_work\
                    =self.move_to_retirement(pension,0,age,paid_pension,employment_status,out_of_work,all_acc=True)
            elif action == 0: # or (action == 2 and age < self.min_retirementage):
                employment_status = 0 # unchanged
                wage=old_wage # self.get_wage(intage,time_in_state)
                toe=max(0.0,toe-self.timestep) # approksimaatio, oletus että työjakso korvautuu työttömyysjaksolla
                if age<65:                
                    if time_in_state<self.ansiopvraha_kesto400: # 1.5 years
                        pension=pension*self.palkkakerroin+self.acc_unemp*old_wage
                    else:
                        pension=pension*self.palkkakerroin+self.acc*self.accbasis_tmtuki
                else:
                    pension=pension*self.palkkakerroin

                netto=self.comp_benefits(0,old_wage,0,employment_status,time_in_state,age,tyohistoria=tyoura)
            elif action == 1: # 
                employment_status,pension,wage,time_in_state,netto,toe,tyoura,out_of_work,pinkslip=\
                    self.move_to_work(pension,old_wage,age,time_in_state,toe,tyoura,out_of_work,pinkslip)
                pinkslip=0
            elif action==2:
                if age >= self.min_retirementage: # ve
                    employment_status,paid_pension,pension,wage,time_in_state,netto,out_of_work=\
                        self.move_to_retirement(pension,old_wage,age,paid_pension,employment_status,out_of_work)
                else:
                    employment_status,paid_pension,pension,wage,time_in_state,toe,netto,out_of_work=\
                        self.move_to_outsider(pension,old_wage,age,toe,0,out_of_work)
                    #employment_status,paid_pension,pension,wage,time_in_state,netto=\
                        #self.move_to_retirement(pension,old_wage,age,paid_pension,employment_status)
                pinkslip=0
            elif action == 3: # osatyö 50%
                employment_status,pension,wage,time_in_state,netto,toe,tyoura,out_of_work=\
                    self.move_to_parttime(pension,old_wage,age,toe,tyoura,time_in_state,out_of_work)
                pinkslip=0
            elif action==11: # tk
                employment_status,pension,paid_pension,wage,time_in_state,netto,out_of_work=\
                    self.move_to_disab(pension,old_wage,age,out_of_work)
                pinkslip=0
            elif action==5:
                employment_status,pension,wage,time_in_state,netto,out_of_work=\
                    self.move_to_motherleave(pension,old_wage,age,out_of_work)
                pinkslip=0
            elif action==6: 
                employment_status,pension,wage,time_in_state,netto,out_of_work=\
                    self.move_to_fatherleave(pension,old_wage,age,out_of_work)
                pinkslip=0
            else:
                print('error 17')
        elif employment_status == 4: # työttömyysputki
            time_in_state+=self.timestep
            out_of_work+=self.timestep
            if age >= self.min_retirementage:
                employment_status,paid_pension,pension,wage,time_in_state,netto,out_of_work\
                    =self.move_to_retirement(pension,0,age,paid_pension,employment_status,out_of_work,all_acc=True)
            elif action == 0: # or (action == 2 and age < self.min_retirementage):
                employment_status  = 4 # unchanged
                wage=old_wage # self.get_wage(intage,time_in_state)
                toe=max(0,toe-self.timestep)
                if age<65:
                    pension=pension*self.palkkakerroin+self.acc_unemp*old_wage
                else:
                    pension=pension*self.palkkakerroin
    
                netto=self.comp_benefits(0,old_wage,0,employment_status,time_in_state,age,tyohistoria=tyoura)
                #time_in_state=time_in_state+self.timestep
            elif action == 1: # 
                employment_status,pension,wage,time_in_state,netto,toe,tyoura,out_of_work,pinkslip=\
                    self.move_to_work(pension,old_wage,age,time_in_state,toe,tyoura,out_of_work,pinkslip)
                pinkslip=0
            elif action==2:
                if age >= self.min_retirementage: # ve
                    employment_status,paid_pension,pension,wage,time_in_state,netto,out_of_work=\
                        self.move_to_retirement(pension,old_wage,age,paid_pension,employment_status,out_of_work)
                else:
                    employment_status,paid_pension,pension,wage,time_in_state,toe,netto,out_of_work=\
                        self.move_to_outsider(pension,old_wage,age,toe,0,out_of_work)
                    #employment_status,paid_pension,pension,wage,time_in_state,netto=\
                    #    self.move_to_retirement(pension,old_wage,age,paid_pension,employment_status)
                pinkslip=0
            elif action == 3: # 
                employment_status,pension,wage,time_in_state,netto,toe,tyoura,out_of_work=\
                    self.move_to_parttime(pension,old_wage,age,toe,tyoura,time_in_state,out_of_work)
                pinkslip=0
            elif action==11: # tk
                employment_status,pension,paid_pension,wage,time_in_state,netto,out_of_work=\
                    self.move_to_disab(pension,old_wage,age,out_of_work)
                pinkslip=0
            else:
                print('error 1: ',action)
        elif employment_status == 1:
            # irtisanominen
            time_in_state+=self.timestep
            out_of_work=0
            if sattuma[1]<self.pinkslip_intensity[g]:
                if age<self.min_retirementage:
                    pinkslip=1
                    action=1 # unemp
                else:
                    pinkslip=0
                    action=2 # ve
            else:
                pinkslip=0

            if action == 0 or (action == 2 and age < self.min_retirementage):
                employment_status  = 1 # unchanged
    
                wage=self.get_wage(intage,0)
                toe=min(self.max_toe,toe+self.timestep)
                tyoura+=self.timestep
                out_of_work=0
                
                if age<self.max_retirementage:
                    pension=pension*self.palkkakerroin+self.acc*wage
                else:
                    pension=pension*self.palkkakerroin
                    
                netto=self.comp_benefits(wage,0,0,employment_status,time_in_state,age)
            elif action == 1: # työttömäksi
                employment_status,pension,wage,time_in_state,netto,toe,out_of_work=\
                    self.move_to_unemp(pension,old_wage,age,toe,pinkslip,out_of_work,tyoura)
            elif action==2:
                if age >= self.min_retirementage: # ve
                    employment_status,paid_pension,pension,wage,time_in_state,netto,out_of_work=\
                        self.move_to_retirement(pension,old_wage,age,paid_pension,employment_status,out_of_work)                        
                else: # työttömäksi
                    employment_status,paid_pension,pension,wage,time_in_state,toe,netto,out_of_work=\
                        self.move_to_outsider(pension,old_wage,age,toe,pinkslip,out_of_work)
                    #employment_status,paid_pension,pension,wage,time_in_state,netto=self.move_to_retirement(pension,old_wage,age,paid_pension,employment_status)
                    #employment_status,pension,wage,time_in_state,netto,toe=self.move_to_unemp(pension,old_wage,age,toe,pinkslip)
            elif action == 3: # osatyö 50%
                employment_status,pension,wage,time_in_state,netto,toe,tyoura,out_of_work=\
                    self.move_to_parttime(pension,old_wage,age,toe,tyoura,0,out_of_work)
            elif action==5: 
                employment_status,pension,wage,time_in_state,netto,out_of_work=\
                    self.move_to_motherleave(pension,old_wage,age,out_of_work)
            elif action==6: 
                employment_status,pension,wage,time_in_state,netto,out_of_work=\
                    self.move_to_fatherleave(pension,old_wage,age,out_of_work)
            elif action==11: # tk
                employment_status,pension,paid_pension,wage,time_in_state,netto,out_of_work=\
                    self.move_to_disab(pension,old_wage,age,out_of_work)
            else:
                print('error 12')
        elif employment_status == 3: # tk, ei voi siirtyä ve:lle
            time_in_state+=self.timestep
            out_of_work+=self.timestep
            if age >= self.min_retirementage:
                employment_status = 3 # ve # miten kansaneläke menee?? takuueläke?
            else:
                employment_status = 3 # unchanged

            toe=max(0,toe-self.timestep)
            paid_pension=paid_pension*self.elakeindeksi
            wage=old_wage
            netto=self.comp_benefits(0,0,paid_pension,employment_status,0,age)
        elif employment_status == 2: # eläkkeellä, voi palata töihin
            if age >= self.min_retirementage: # ve
                time_in_state+=self.timestep
                out_of_work+=self.timestep

                if age>=self.max_retirementage:
                    paid_pension += self.elinaikakerroin*pension
                    pension=0

                if action == 0 or action == 3 or ((action == 1 or action == 2) and age>=self.max_retirementage):
                    employment_status = 2 # unchanged
                    #old_wage=0

                    paid_pension=paid_pension*self.elakeindeksi
                    pension=pension*self.palkkakerroin
    
                    wage=self.get_wage(intage,time_in_state)
                    netto=self.comp_benefits(0,0,paid_pension,employment_status,0,age)
                elif action == 1 and age<self.max_retirementage:
                    employment_status,pension,wage,time_in_state,netto,out_of_work=\
                        self.move_to_retwork(pension,old_wage,age,time_in_state,paid_pension,out_of_work)
                elif action == 2 and age<self.max_retirementage:
                    employment_status,pension,wage,time_in_state,netto,out_of_work=\
                        self.move_to_retpartwork(pension,old_wage,age,time_in_state,paid_pension,out_of_work)
                elif action == 11:
                    employment_status,paid_pension,pension,wage,time_in_state,netto,out_of_work=\
                        self.move_to_retdisab(pension,old_wage,age,time_in_state,paid_pension,out_of_work)
                else:
                    print('error 221, action {} age {}'.format(action,age))
            else:
                # työvoiman ulkopuolella
                time_in_state+=self.timestep
                out_of_work+=self.timestep
                if action == 0:
                    employment_status = 2 # unchanged
                    wage=old_wage
                    toe=max(0,toe-self.timestep)
                    pension=pension*self.palkkakerroin
                    netto=1 #self.comp_benefits(0,0,0,employment_status,time_in_state,age)
                elif action == 1: # työttömäksi
                    employment_status,pension,wage,time_in_state,netto,toe,out_of_work=self.move_to_unemp(pension,old_wage,age,toe,0,out_of_work,tyoura)
                elif action == 2: # töihin
                    employment_status,pension,wage,time_in_state,netto,toe,tyoura,out_of_work,pinkslip\
                        =self.move_to_work(pension,old_wage,age,time_in_state,toe,tyoura,out_of_work,pinkslip)
                elif action == 3: # osatyö 50%
                    employment_status,pension,wage,time_in_state,netto,toe,tyoura,out_of_work=self.move_to_parttime(pension,old_wage,age,toe,tyoura,time_in_state,out_of_work)
                elif action == 5: 
                    employment_status,pension,wage,time_in_state,netto,out_of_work=self.move_to_motherleave(pension,old_wage,age,out_of_work)
                elif action == 6: 
                    employment_status,pension,wage,time_in_state,netto,out_of_work=self.move_to_fatherleave(pension,old_wage,age,out_of_work)
                elif action == 11: # tk
                    employment_status,pension,paid_pension,wage,time_in_state,netto,out_of_work=self.move_to_disab(pension,old_wage,age,out_of_work)
                else:
                    print('error 12')
        elif employment_status == 5: # äitiysvapaa
            time_in_state+=self.timestep
            out_of_work+=self.timestep
            if time_in_state>self.aitiysvapaa_kesto:
                pinkslip=0
                if action == 0:
                    employment_status,pension,wage,time_in_state,netto,toe,out_of_work=self.move_to_unemp(pension,old_wage,age,toe,pinkslip,out_of_work,tyoura)
                elif action == 1: # 
                    employment_status,pension,wage,time_in_state,netto,toe,tyoura,out_of_work,pinkslip=\
                        self.move_to_work(pension,old_wage,age,time_in_state,toe,tyoura,out_of_work,pinkslip)
                elif action == 2: # 
                    employment_status,pension,wage,time_in_state,netto,out_of_work=self.move_to_kht(pension,old_wage,age,out_of_work)
                elif action == 3: # osa-aikatyöhön
                    employment_status,pension,wage,time_in_state,netto,toe,tyoura,out_of_work=self.move_to_parttime(pension,old_wage,age,toe,tyoura,time_in_state,out_of_work)
                elif action==5: # uudelleen äitiysvapaalle
                    employment_status,pension,wage,time_in_state,netto,out_of_work=self.move_to_motherleave(pension,old_wage,age,out_of_work)
                elif action==6:  # isyysvapaalle
                    employment_status,pension,wage,time_in_state,netto,out_of_work=self.move_to_fatherleave(pension,old_wage,age,out_of_work)
                elif action==11: # tk
                    employment_status,pension,paid_pension,wage,time_in_state,netto,out_of_work=self.move_to_disab(pension,old_wage,age,out_of_work)
                else:
                    print('Error 21')
            else:
                pension=pension*self.palkkakerroin+self.acc_family*old_wage
                wage=old_wage #self.get_wage(intage,time_in_state)
                netto=self.comp_benefits(0,old_wage,0,employment_status,0,age)
        elif employment_status == 6: # isyysvapaa
            time_in_state+=self.timestep
            out_of_work+=self.timestep
            if time_in_state>=self.isyysvapaa_kesto:
                pinkslip=0
                if action == 0 or action==2:
                    employment_status,pension,wage,time_in_state,netto,toe,out_of_work=self.move_to_unemp(pension,old_wage,age,toe,pinkslip,out_of_work,tyoura)
                elif action == 1: # 
                    # ei vaikutusta palkkaan
                    employment_status,pension,wage,time_in_state,netto,toe,tyoura,out_of_work,pinkslip=\
                        self.move_to_work(pension,old_wage,age,0,toe,tyoura,out_of_work,pinkslip)
                elif action == 2: # 
                    employment_status,pension,wage,time_in_state,netto,out_of_work=self.move_to_kht(pension,old_wage,age,out_of_work)
                elif action == 3: # osa-aikatöihin
                    employment_status,pension,wage,time_in_state,netto,toe,tyoura,out_of_work=self.move_to_parttime(pension,old_wage,age,toe,tyoura,0,out_of_work)
                elif action==5: 
                    employment_status,pension,wage,time_in_state,netto,out_of_work=self.move_to_motherleave(pension,old_wage,age,out_of_work)
                elif action==6: 
                    employment_status,pension,wage,time_in_state,netto,out_of_work=self.move_to_fatherleave(pension,old_wage,age,out_of_work)
                elif action==11: # tk
                    employment_status,pension,paid_pension,wage,time_in_state,netto,out_of_work=self.move_to_disab(pension,old_wage,age,out_of_work)
                else:
                    print('Error 23')
            else:
                pension=pension*self.palkkakerroin+self.acc_family*old_wage
                wage=old_wage #self.get_wage(intage,time_in_state)
                netto=self.comp_benefits(0,old_wage,0,employment_status,0,age)
        elif employment_status == 7: # kotihoidontuki
            time_in_state+=self.timestep
            out_of_work+=self.timestep
            
            #self.render()

            if action == 0 and time_in_state<=self.kht_kesto:
                employment_status  = 7 # stay
                wage=old_wage #self.get_wage(intage,time_in_state)
                toe=max(0,toe-self.timestep)
                pension=pension*self.palkkakerroin+self.acc*self.accbasis_kht
                netto=self.comp_benefits(0,old_wage,0,employment_status,time_in_state,age)
            elif action == 2: # 
                pinkslip=0
                employment_status,pension,wage,time_in_state,netto,toe,out_of_work=self.move_to_unemp(pension,old_wage,age,toe,pinkslip,out_of_work,tyoura)
            elif action == 1: # 
                employment_status,pension,wage,time_in_state,netto,toe,tyoura,out_of_work,pinkslip=\
                    self.move_to_work(pension,old_wage,age,time_in_state,toe,tyoura,out_of_work,pinkslip)
            elif action == 3: # 
                employment_status,pension,wage,time_in_state,netto,toe,tyoura,out_of_work=self.move_to_parttime(pension,old_wage,age,toe,tyoura,time_in_state,out_of_work)
            elif action==5: 
                employment_status,pension,wage,time_in_state,netto,out_of_work=self.move_to_motherleave(pension,old_wage,age,out_of_work)
            elif action==6: 
                employment_status,pension,wage,time_in_state,netto,out_of_work=self.move_to_fatherleave(pension,old_wage,age,out_of_work)
            elif action==11: # tk
                employment_status,pension,paid_pension,wage,time_in_state,netto,out_of_work=self.move_to_disab(pension,old_wage,age,out_of_work)
            elif time_in_state>self.kht_kesto: # 
                pinkslip=0
                employment_status,pension,wage,time_in_state,netto,toe,out_of_work=self.move_to_unemp(pension,old_wage,age,toe,pinkslip,out_of_work,tyoura)
            else:
                print('Error 25')
        elif employment_status == 8: # töissä ja ve:llä
            time_in_state+=self.timestep
            out_of_work=0
        
            # irtisanominen
            if sattuma[1]<self.pinkslip_intensity[g]:
                action=2 # ve:lle

            if age>=self.max_retirementage:
                paid_pension += self.elinaikakerroin*pension
                pension=0

            if action == 0 or action == 3: # jatkaa töissä, ei voi saada työttömyyspäivärahaa
                employment_status = 8 # unchanged
                wage=self.get_wage(intage,0)
                if age<self.max_retirementage:
                    pension=pension*self.palkkakerroin+self.acc*wage
                
                paid_pension=paid_pension*self.elakeindeksi
                netto=self.comp_benefits(wage,0,paid_pension,employment_status,time_in_state,age)
            elif action == 1: # jatkaa osa-aikatöissä, ei voi saada työttömyyspäivärahaa
                employment_status,pension,wage,time_in_state,netto,out_of_work=\
                    self.move_to_retpartwork(pension,old_wage,age,0,paid_pension,out_of_work)
            elif action==2: # eläkkeelle, eläkeaikana karttunutta eläkettä ei vielä maksuun
                employment_status,paid_pension,pension,wage,time_in_state,netto,out_of_work=\
                    self.move_to_retirement(pension,old_wage,age,paid_pension,employment_status,out_of_work,all_acc=False)
            elif action == 11:
                # no more working, move to "disab" with no change in paid_pension
                employment_status,paid_pension,pension,wage,time_in_state,netto,out_of_work=\
                    self.move_to_retdisab(pension,old_wage,age,time_in_state,paid_pension,out_of_work)
            else:
                print('error 14, action {} age {}'.format(action,age))
        elif employment_status == 9: # osatöissä ja ve:llä
            time_in_state+=self.timestep
            out_of_work=0
            # irtisanominen
            if sattuma[1]<self.pinkslip_intensity[g]:
                if self.plotdebug:
                    print('pinkslip')
                action=2 # ve:lle

            if age>=self.max_retirementage:
                paid_pension += self.elinaikakerroin*pension
                pension=0

            if action == 0 or action == 3: # jatkaa osa-aikatöissä, ei voi saada työttömyyspäivärahaa
                employment_status = 9 # unchanged
                wage=self.get_wage(intage,0)
                parttimewage=0.5*wage
                if age<self.max_retirementage:
                    pension=pension*self.palkkakerroin+self.acc*parttimewage

                paid_pension=paid_pension*self.elakeindeksi
                netto=self.comp_benefits(parttimewage,0,paid_pension,employment_status,time_in_state,age)
            elif action==1: # jatkaa täysin töissä, ei voi saada työttömyyspäivärahaa
                employment_status,pension,wage,time_in_state,netto,out_of_work=\
                    self.move_to_retwork(pension,old_wage,age,0,paid_pension,out_of_work)
            elif action==2: # eläkkeelle, eläkeaikana karttunutta eläkettä ei vielä maksuun
                employment_status,paid_pension,pension,wage,time_in_state,netto,out_of_work=\
                    self.move_to_retirement(pension,old_wage,age,paid_pension,employment_status,out_of_work,all_acc=False)
            elif action == 11:
                # no more working, move to "disab" with no change in paid_pension
                employment_status,paid_pension,pension,wage,time_in_state,netto,out_of_work=\
                    self.move_to_retdisab(pension,old_wage,age,time_in_state,paid_pension,out_of_work)
            else:
                print('error 14, action {} age {}'.format(action,age))
        elif employment_status == 10: # osatöissä, ei ve:llä
            time_in_state+=self.timestep
            out_of_work=0
            # irtisanominen
            if sattuma[1]<self.pinkslip_intensity[g]:
                if age<self.min_retirementage:
                    action=1 # unemp
                    pinkslip=1
                else:
                    action=2 # ve
                    pinkslip=0
            else:
                pinkslip=0

            if action == 0 or (action == 2 and age < self.min_retirementage):
                employment_status = 10 # unchanged
                #if time_in_state>1:
                #    prev_unempl=0 # nollataan työttömyyden vaikutus palkkaan vuoden jälkeen
    
                wage=self.get_wage(intage,0)
                parttimewage=0.5*wage
                toe=min(28/12,toe+self.timestep)
                if age<self.max_retirementage:
                    pension=pension*self.palkkakerroin+self.acc*parttimewage
                else:
                    pension=pension*self.palkkakerroin
                netto=self.comp_benefits(parttimewage,0,0,employment_status,time_in_state,age)
            elif action == 1: # työttömäksi
                employment_status,pension,wage,time_in_state,netto,toe,out_of_work=\
                    self.move_to_unemp(pension,old_wage,age,toe,pinkslip,out_of_work,tyoura)
            elif action==2:
                if age >= self.min_retirementage: # ve
                    employment_status,paid_pension,pension,wage,time_in_state,netto,out_of_work=\
                        self.move_to_retirement(pension,old_wage,age,paid_pension,employment_status,out_of_work)
                else:
                    #employment_status,paid_pension,pension,wage,time_in_state,netto=self.move_to_retirement(pension,old_wage,age,paid_pension,employment_status)
                    employment_status,paid_pension,pension,wage,time_in_state,toe,netto=\
                        self.move_to_outsider(pension,old_wage,age,toe,pinkslip,out_of_work)
            elif action==3:
                employment_status,pension,wage,time_in_state,netto,toe,tyoura,out_of_work,pinkslip=\
                    self.move_to_work(pension,old_wage,age,0,toe,tyoura,out_of_work,pinkslip)
            elif action==5: 
                employment_status,pension,wage,time_in_state,netto,out_of_work=\
                    self.move_to_motherleave(pension,old_wage,age,out_of_work)
            elif action==6: 
                employment_status,pension,wage,time_in_state,netto,out_of_work=\
                    self.move_to_fatherleave(pension,old_wage,age,out_of_work)
            elif action==11: # tk
                employment_status,pension,paid_pension,wage,time_in_state,netto,out_of_work=\
                    self.move_to_disab(pension,old_wage,age,out_of_work)
            else:
                print('error 12')
        elif employment_status == 11: # työvoiman ulkopuolella, ei töissä, ei hae töitä
            out_of_work+=self.timestep
            time_in_state+=self.timestep
            if age>=self.min_retirementage:
                employment_status,paid_pension,pension,wage,time_in_state,netto,out_of_work=\
                    self.move_to_retirement(pension,old_wage,age,paid_pension,employment_status,out_of_work)
            elif action == 0:
                employment_status = 11 # unchanged
                wage=old_wage
                toe=max(0,toe-self.timestep)
                pension=pension*self.palkkakerroin
                netto=self.comp_benefits(0,old_wage,0,employment_status,time_in_state,age,tyohistoria=tyoura)
            elif action == 1: # 
                employment_status,pension,wage,time_in_state,netto,toe,tyoura,out_of_work,pinkslip=\
                    self.move_to_work(pension,old_wage,age,time_in_state,toe,tyoura,out_of_work,pinkslip)
                pinkslip=0
            elif action == 2: # 
                employment_status,pension,wage,time_in_state,netto,toe,out_of_work=self.move_to_unemp(pension,old_wage,age,toe,pinkslip,out_of_work,tyoura)
                pinkslip=0
            elif action==5:
                employment_status,pension,wage,time_in_state,netto,out_of_work=self.move_to_motherleave(pension,old_wage,age,out_of_work)
                pinkslip=0
            elif action==6: 
                employment_status,pension,wage,time_in_state,netto,out_of_work=self.move_to_fatherleave(pension,old_wage,age,out_of_work)
                pinkslip=0
            elif action == 3: # 
                employment_status,pension,wage,time_in_state,netto,toe,tyoura,out_of_work=self.move_to_parttime(pension,old_wage,age,toe,tyoura,time_in_state,out_of_work)
                pinkslip=0
            elif action==11: # tk
                employment_status,pension,paid_pension,wage,time_in_state,netto,out_of_work=self.move_to_disab(pension,old_wage,age,out_of_work)
                pinkslip=0
            else:
                print('error 19: ',action)
        elif employment_status == 12: # opiskelija
            out_of_work=0 #self.timestep
            pinkslip=0
            tyoura=0
            toe=0
            #if time_in_state>7:
            #    action=2

            if action == 0: # or (action==2 and age<25):
                employment_status = 12 # unchanged
                time_in_state+=self.timestep
                wage=old_wage
                toe=max(0,toe-self.timestep)
                pension=pension*self.palkkakerroin
                netto=self.comp_benefits(0,0,0,employment_status,time_in_state,age,tyohistoria=tyoura)
            elif action == 1: # 
                employment_status,pension,wage,time_in_state,netto,toe,tyoura,out_of_work,pinkslip=\
                    self.move_to_work(pension,old_wage,age,0,toe,tyoura,out_of_work,pinkslip)
                pinkslip=0
            elif action == 2:
                if age<25:
                    employment_status,paid_pension,pension,wage,time_in_state,toe,netto,out_of_work=\
                        self.move_to_outsider(pension,old_wage,age,toe,0,out_of_work)
                else: # 
                    employment_status,pension,wage,time_in_state,netto,toe,out_of_work=self.move_to_unemp(pension,old_wage,age,toe,pinkslip,out_of_work,tyoura)
                pinkslip=0
            elif action == 3: # 
                employment_status,pension,wage,time_in_state,netto,toe,tyoura,out_of_work=self.move_to_parttime(pension,old_wage,age,toe,tyoura,0,out_of_work)
                pinkslip=0
            elif action==5:
                employment_status,pension,wage,time_in_state,netto,out_of_work=self.move_to_motherleave(pension,old_wage,age,out_of_work)
                pinkslip=0
            elif action==6: 
                employment_status,pension,wage,time_in_state,netto,out_of_work=self.move_to_fatherleave(pension,old_wage,age,out_of_work)
                pinkslip=0
            elif action==11: # tk
                employment_status,pension,paid_pension,wage,time_in_state,netto,out_of_work=self.move_to_disab(pension,old_wage,age,out_of_work)
                pinkslip=0
            else:
                print('error 19: ',action)
        else:
            print('Unknown employment_status {s} of type {t}'.format(s=employment_status,t=type(employment_status)))

        done = age >= self.max_age
        done = bool(done)

        if not done:
            reward = self.log_utility(netto,int(employment_status),age,g=g)
        elif self.steps_beyond_done is None:
            self.steps_beyond_done = 0
            
            paid_pension += self.elinaikakerroin*pension
            pension=0
            
            netto=self.comp_benefits(0,old_wage,paid_pension,employment_status,time_in_state,age)
            if employment_status in set([2,8,9]):
                reward = self.npv[g]*self.log_utility(netto,employment_status,age)
            else:
                # giving up the pension
                reward = 0.0 #-self.npv[g]*self.log_utility(netto,employment_status,age)
            pinkslip=0
            #time_in_state+=self.timestep
        else:
            #if not dynprog: # tätä mallia on vaikea ajaa dynaamisella ohjelmoinnilla
            if self.steps_beyond_done == 0:
                logger.warn("You are calling 'step()' even though this environment has already returned done = True. You should always call 'reset()' once you receive 'done = True' -- any further steps are undefined behavior.")
            self.steps_beyond_done += 1
            reward = 0.0

        next_wage=self.get_wage(int(np.floor(age+self.timestep)),0)

        self.state = self.state_encode(employment_status,g,pension,wage,age+self.timestep,time_in_state,
                                        paid_pension,pinkslip,toe,tyoura,next_wage,out_of_work)

        if self.plotdebug:
            self.render(done=done,reward=reward, netto=netto)

        return np.array(self.state), reward, done, {}

    # NO RANDOMNESS, älä käytä
    def log_utility_norandomness(self,income,employment_state,age,g=0):
        '''
        Log-utiliteettifunktio hieman muokattuna lähteestä Määttänen, 2013 & Hakola & Määttänen, 2005

        Käytetään, jos laskelmissa ei satunnaisuutta
        '''
        # kappa tells how much person values free-time
        # kappa_kokoaika=0.58 # vuositasolla sopiva
        # kappa_osaaika=0.29 # vuositasolla sopiva

        kappa_kokoaika=0.70
        kappa_osaaika=0.66*kappa_kokoaika
        kappa_ve=0.20
        kappa_opiskelija=2.00
        mu=0.20 # how much penalty increase (with age) is associated with work
        min_student_age=20
        max_student_age=27

        if age>=58:
            kappa_kokoaika *= (1+mu*max(0,age-58))
            kappa_osaaika *= (1+mu*max(0,age-58))

        if employment_state == 1 or employment_state == 8:
            u=np.log(income)-kappa_kokoaika
        elif employment_state == 10 or employment_state == 9:
            u=np.log(income)-kappa_osaaika
        elif employment_state == 2 and age>=self.min_retirementage:
            u=np.log(income)+kappa_ve
        elif employment_state == 11:
            u=np.log(income)+kappa_ve
        elif employment_state == 12:
            if age<max_student_age:
                kappa=max(0,(max_student_age-age)/(max_student_age-min_student_age)*kappa_opiskelija)
                u=np.log(income)+kappa
            else:
                u=np.log(income)+kappa_ve
        else:
            u=np.log(income)

        if u is np.inf:
            print('inf: state ',employment_state)

        if income<1:
            print('inf: state ',employment_state)

        return u/10 # skaalataan

    # WITH RANDOMNESS
    def log_utility_randomness(self,income,employment_state,age,g=0):
        '''
        Log-utiliteettifunktio hieman muokattuna lähteestä Määttänen, 2013 & Hakola & Määttänen, 2005

        Käytetään, jos laskelmissa on mukana satunnaisuutta
        '''

        # kappa tells how much person values free-time
        # kappa_kokoaika=0.80 # FINAL
        if g<3: # miehet
            if age<30:
                kappa_outsider=0.20 #((30-age)*0.3)/10
                kappa_kokoaika=0.62 #((30-age)*0.45+(age-20)*0.87)/10
            else:
                if age<self.min_retirementage:
                    kappa_outsider=0.20 +(age-30)*0.03
                else:
                    kappa_outsider=0
                kappa_kokoaika=0.62
        else: # naiset
            if age<30:
                kappa_outsider=0.20 #((30-age)*0.3)/10
                kappa_kokoaika=0.58 #((30-age)*0.40+(age-20)*0.80)/10
            else:
                if age<self.min_retirementage:
                    kappa_outsider=0.20 +(age-30)*0.03
                else:
                    kappa_outsider=0
                kappa_kokoaika=0.58
            
        #kappa_osaaika=2/3*kappa_kokoaika
        kappa_osaaika=1/2*kappa_kokoaika
        #kappa_ve=1.0 # FINAL
        kappa_ve=0.65
        
        #if g==0 or g==3: # pienituloinen ryhmä
        #    kappa_opiskelija=1
        #elif g==1 or g==4: # keskituloinen ryhmä
        #    kappa_opiskelija=1
        #elif g==2 or g==5:  # suurituloisin ryhmä
        #    kappa_opiskelija=1
        #else: # muissa ryhmissä ei opiskelupreferenssiä
        #    kappa_opiskelija=0
        
        kappa_opiskelija=1.13
            
        # mu=0.05 # how much penalty is associated with work increase with age # FINAL
        # mu_age=58 # Final
        mu=0.15 # how much penalty is associated with work increase with age after mu_age
        mu_age=60 # P.O. 60??
        min_student_age=20
        #max_student_age=25 # FINAL
        max_student_age=30

        if age>mu_age:
            kappa_kokoaika *= (1+mu*max(0,age-mu_age))
            kappa_osaaika *= (1+mu*max(0,age-mu_age))

        if employment_state == 1 or employment_state == 8:
            u=np.log(income)-kappa_kokoaika
        elif employment_state == 10 or employment_state == 9:
            u=np.log(income)-kappa_osaaika
        elif employment_state == 2:
            u=np.log(income)+kappa_ve
        elif employment_state == 11:
            u=np.log(income)+kappa_outsider
        elif employment_state == 12:
            if age<max_student_age:
                kappa=max(0.7,(max_student_age-max(min_student_age,age))/(max_student_age-min_student_age)*kappa_opiskelija)
                u=np.log(income)+kappa
            elif age<60:
                kappa=0.7 # max(0,(60-max(30,age))/30)*0.4
                u=np.log(income)+kappa
            else:
                u=np.log(income)
        else:
            u=np.log(income)

        if u is np.inf:
            print('inf: state ',employment_state)

        if income<1:
            print('inf: state ',employment_state)

        return u/10 # skaalataan

    # From Määttänen, 2013
    def wage_process(self,w,age,ave=3300*12):
        '''
        Palkkaprosessi lähteestä Määttänen, 2013 
        '''
        eps=np.random.normal(loc=0,scale=0.02,size=1)[0]
        a0=ave
        a1=0.89
        if w>0:
            wt=a0*np.exp(a1*np.log(w/a0)+eps)
        else:
            wt=a0*np.exp(eps)

        return wt

    def wage_process_simple(self,w,age,ave=3300*12):
        '''
        debug-versio palkkaprosessista
        '''
        return w

    def compute_salary(self,group=1,debug=True):
        '''
        Alussa ajettava funktio, joka tekee palkat yhtä episodia varten
        '''
        group_ave=np.array([2000,3300,5000,0.85*2000,0.85*3300,0.85*5000])*12

        a0=group_ave[group]

        self.salary[self.min_age]=np.maximum(8000,np.random.normal(loc=a0,scale=12*1000,size=1)[0]) # e/y

        if debug:
            self.salary[self.min_age+1:self.max_age+1]=self.salary[self.min_age]
        else:
            for age in range(self.min_age+1,self.max_age+1):
                self.salary[age]=self.wage_process(self.salary[age-1],age,ave=a0)


    # From Määttänen, 2013
    def wage_process_TK(self,w,age,a0=3300*12,a1=3300*12,g=1):
        '''
        Palkkaprosessi lähteestä Määttänen, 2013 
        '''
        #group_sigmas=[0.08,0.10,0.15]
        #group_sigmas=[0.09,0.10,0.13]
        group_sigmas=[0.05,0.05,0.05]
        sigma=group_sigmas[g]
        eps=np.random.normal(loc=0,scale=sigma,size=1)[0]
        c1=0.89
        if w>0:
             # pidetään keskiarvo/a1 samana kuin w/a0
            wt=a1*np.exp(c1*np.log(w/a0)+eps-0.5*sigma*sigma)
        else:
            wt=a1*np.exp(eps)

        # täysiaikainen vuositulo vähintään 8000e
        wt=np.maximum(8000,wt)

        return wt

    def compute_salary_TK(self,group=1,debug=False):
        '''
        Alussa ajettava funktio, joka tekee palkat yhtä episodia varten
        '''
        # TK:n aineisto vuodelta 2018
        # iät 20-70
        palkat_ika_miehet=12.5*np.array([2339.01,2489.09,2571.40,2632.58,2718.03,2774.21,2884.89,2987.55,3072.40,3198.48,3283.81,3336.51,3437.30,3483.45,3576.67,3623.00,3731.27,3809.58,3853.66,3995.90,4006.16,4028.60,4104.72,4181.51,4134.13,4157.54,4217.15,4165.21,4141.23,4172.14,4121.26,4127.43,4134.00,4093.10,4065.53,4063.17,4085.31,4071.25,4026.50,4031.17,4047.32,4026.96,4028.39,4163.14,4266.42,4488.40,4201.40,4252.15,4443.96,3316.92,3536.03,3536.03])
        palkat_ika_naiset=12.5*np.array([2223.96,2257.10,2284.57,2365.57,2443.64,2548.35,2648.06,2712.89,2768.83,2831.99,2896.76,2946.37,2963.84,2993.79,3040.83,3090.43,3142.91,3159.91,3226.95,3272.29,3270.97,3297.32,3333.42,3362.99,3381.84,3342.78,3345.25,3360.21,3324.67,3322.28,3326.72,3326.06,3314.82,3303.73,3302.65,3246.03,3244.65,3248.04,3223.94,3211.96,3167.00,3156.29,3175.23,3228.67,3388.39,3457.17,3400.23,3293.52,2967.68,2702.05,2528.84,2528.84])
        g_r=[0.77,1.0,1.23]
        #group_ave=np.array([2000,3300,5000,0.85*2000,0.85*3300,0.85*5000])*12

        if debug: # flat wages, no change in time, all randomness at initialization
            a0=3465.0*12.5 # keskiarvo TK:n aineistossa
            self.salary[self.min_age]=np.maximum(8000,np.random.normal(loc=a0,scale=12*1000,size=1)[0]) # e/y
            self.salary[self.min_age+1:self.max_age+1]=self.salary[self.min_age]
        else: # randomness and time-development included
            if group>2: # naiset
                r=g_r[group-3]
                a0=palkat_ika_naiset[0]*r
                a1=palkat_ika_naiset[0]*r/5
                self.salary[self.min_age]=np.maximum(8000,np.random.normal(loc=a0,scale=a1,size=1)[0]) # e/y

                for age in range(self.min_age+1,self.max_age+1):
                    a0=palkat_ika_naiset[age-1-self.min_age]*r
                    a1=palkat_ika_naiset[age-self.min_age]*r
                    self.salary[age]=self.wage_process_TK(self.salary[age-1],age,a0,a1)
            else: # miehet
                r=g_r[group]
                a0=palkat_ika_miehet[0]*r
                a1=palkat_ika_miehet[0]*r/5
                self.salary[self.min_age]=np.maximum(8000,np.random.normal(loc=a0,scale=a1,size=1)[0]) # e/y

                for age in range(self.min_age+1,self.max_age+1):
                    a0=palkat_ika_miehet[age-1-self.min_age]*r
                    a1=palkat_ika_miehet[age-self.min_age]*r
                    self.salary[age]=self.wage_process_TK(self.salary[age-1],age,a0,a1)


    def state_encode_mort(self,emp,g,pension,old_wage,age,time_in_state,paid_pension,pink,
                          toe,tyohist,next_wage,out_of_work):
        '''
        Tilan koodaus neuroverkkoa varten. Arvot skaalataan ja tilat one-hot-enkoodataan

        Käytetään, jos kuolleisuus mukana
        '''
        #if self.include300:
        d=np.zeros(self.n_empl+self.n_groups+11)
        #else:
        #    d=np.zeros(self.n_empl+self.n_groups+7)

        states=self.n_empl
        if emp==1:
            d[0:states]=np.array([0,1,0,0,0,0,0,0,0,0,0,0,0,0,0])
        elif emp==0:
            d[0:states]=np.array([1,0,0,0,0,0,0,0,0,0,0,0,0,0,0])
        elif emp==2:
            d[0:states]=np.array([0,0,1,0,0,0,0,0,0,0,0,0,0,0,0])
        elif emp==3:
            d[0:states]=np.array([0,0,0,1,0,0,0,0,0,0,0,0,0,0,0])
        elif emp==4:
            d[0:states]=np.array([0,0,0,0,1,0,0,0,0,0,0,0,0,0,0])
        elif emp==5:
            d[0:states]=np.array([0,0,0,0,0,1,0,0,0,0,0,0,0,0,0])
        elif emp==6:
            d[0:states]=np.array([0,0,0,0,0,0,1,0,0,0,0,0,0,0,0])
        elif emp==7:
            d[0:states]=np.array([0,0,0,0,0,0,0,1,0,0,0,0,0,0,0])
        elif emp==8:
            d[0:states]=np.array([0,0,0,0,0,0,0,0,1,0,0,0,0,0,0])
        elif emp==9:
            d[0:states]=np.array([0,0,0,0,0,0,0,0,0,1,0,0,0,0,0])
        elif emp==10:
            d[0:states]=np.array([0,0,0,0,0,0,0,0,0,0,1,0,0,0,0])
        elif emp==11:
            d[0:states]=np.array([0,0,0,0,0,0,0,0,0,0,0,1,0,0,0])
        elif emp==12:
            d[0:states]=np.array([0,0,0,0,0,0,0,0,0,0,0,0,1,0,0])
        elif emp==13:
            d[0:states]=np.array([0,0,0,0,0,0,0,0,0,0,0,0,0,1,0])
        elif emp==14:
            d[0:states]=np.array([0,0,0,0,0,0,0,0,0,0,0,0,0,0,1])
        else:
            print('state_encode error '+str(emp))

        states2=states+self.n_groups
        if g==1:
            d[states:states2]=np.array([0,1,0,0,0,0])
        elif g==0:
            d[states:states2]=np.array([1,0,0,0,0,0])
        elif g==2:
            d[states:states2]=np.array([0,0,1,0,0,0])
        elif g==3:
            d[states:states2]=np.array([0,0,0,1,0,0])
        elif g==4:
            d[states:states2]=np.array([0,0,0,0,1,0])
        elif g==5:
            d[states:states2]=np.array([0,0,0,0,0,1])
        else:
            print('state_encode g-error '+str(g))

        if self.log_transform:
            d[states2]=np.log(pension/20_000+self.eps) # vastainen eläke
            d[states2+1]=np.log(old_wage/40_000+self.eps)
            d[states2+4]=np.log(paid_pension/20_000+self.eps) # alkanut eläke
        else:
            d[states2]=(pension-20_000)/10_000 # vastainen eläke
            d[states2+1]=(old_wage-40_000)/15_000
            d[states2+4]=(paid_pension-20_000)/10_000 # alkanut eläke
        if tyohist>self.tyohistoria_vaatimus:
            hist400=1
        else:
            hist400=0

        d[states2+2]=(age-(self.max_age+self.min_age)/2)/20
        d[states2+3]=(time_in_state-3)/10
        #if self.include300:
        #d[states2+5]=pink # irtisanottu vai ei 
        d[states2+5]=toe-14/12 # työssäoloehto
        d[states2+6]=(tyohist-3)/10 # tyohistoria: 300/400 pv
        d[states2+7]=hist400
        if age>=self.min_retirementage:
            retaged=1
        else:
            retaged=0
        d[states2+8]=retaged
        d[states2+9]=(next_wage-40_000)/15_000
        d[states2+10]=(out_of_work-3)/10        
        #d[states2+10]=lapsia # lapsien lkm
        #d[states2+11]=lapsia_paivakodissa # nuorimman lapsen ika

        return d


    def state_encode_nomort(self,emp,g,pension,old_wage,age,time_in_state,paid_pension,pink,
                            toe,tyohist,next_wage,out_of_work):
        '''
        Tilan koodaus neuroverkkoa varten. Arvot skaalataan ja tilat one-hot-enkoodataan

        Käytetään, jos kuolleisuus ei mukana
        '''
        #if self.include300:
        d=np.zeros(self.n_empl+self.n_groups+11)
        #else:
        #    d=np.zeros(self.n_empl+self.n_groups+8)
        states=self.n_empl
        if emp==1:
            d[0:states]=np.array([0,1,0,0,0,0,0,0,0,0,0,0,0,0])
        elif emp==0:
            d[0:states]=np.array([1,0,0,0,0,0,0,0,0,0,0,0,0,0])
        elif emp==2:
            d[0:states]=np.array([0,0,1,0,0,0,0,0,0,0,0,0,0,0])
        elif emp==3:
            d[0:states]=np.array([0,0,0,1,0,0,0,0,0,0,0,0,0,0])
        elif emp==4:
            d[0:states]=np.array([0,0,0,0,1,0,0,0,0,0,0,0,0,0])
        elif emp==5:
            d[0:states]=np.array([0,0,0,0,0,1,0,0,0,0,0,0,0,0])
        elif emp==6:
            d[0:states]=np.array([0,0,0,0,0,0,1,0,0,0,0,0,0,0])
        elif emp==7:
            d[0:states]=np.array([0,0,0,0,0,0,0,1,0,0,0,0,0,0])
        elif emp==8:
            d[0:states]=np.array([0,0,0,0,0,0,0,0,1,0,0,0,0,0])
        elif emp==9:
            d[0:states]=np.array([0,0,0,0,0,0,0,0,0,1,0,0,0,0])
        elif emp==10:
            d[0:states]=np.array([0,0,0,0,0,0,0,0,0,0,1,0,0,0])
        elif emp==11:
            d[0:states]=np.array([0,0,0,0,0,0,0,0,0,0,0,1,0,0])
        elif emp==12:
            d[0:states]=np.array([0,0,0,0,0,0,0,0,0,0,0,0,1,0])
        elif emp==13:
            d[0:states]=np.array([0,0,0,0,0,0,0,0,0,0,0,0,0,1])
        elif emp==14:
            print('no state 14 in state_encode_nomort')
        else:
            print('state_encode error '+str(emp))

        states2=states+self.n_groups
        if g==1:
            d[states:states2]=np.array([0,1,0,0,0,0])
        elif g==0:
            d[states:states2]=np.array([1,0,0,0,0,0])
        elif g==2:
            d[states:states2]=np.array([0,0,1,0,0,0])
        elif g==3:
            d[states:states2]=np.array([0,0,0,1,0,0])
        elif g==4:
            d[states:states2]=np.array([0,0,0,0,1,0])
        elif g==5:
            d[states:states2]=np.array([0,0,0,0,0,1])
        else:
            print('state_encode g-error '+str(g))

        if self.log_transform:
            d[states2]=np.log(pension/20_000+self.eps) # vastainen eläke
            d[states2+1]=np.log(old_wage/40_000+self.eps)
            d[states2+4]=np.log(paid_pension/20_000+self.eps) # alkanut eläke
        else:
            d[states2]=(pension-20_000)/10_000 # vastainen eläke
            d[states2+1]=(old_wage-40_000)/15_000
            d[states2+4]=(paid_pension-20_000)/10_000 # alkanut eläke

        d[states2+2]=(age-(self.max_age+self.min_age)/2)/20
        d[states2+3]=(time_in_state-3)/10
        if age>=self.min_retirementage:
            retaged=1
        else:
            retaged=0

        #if self.include300:
        #d[states2+5]=pink # irtisanottu vai ei 
        d[states2+5]=toe-14/12 # työssäoloehto
        d[states2+6]=(tyohist-3)/10 # tyohistoria: 300/400 pv
        if tyohist>self.tyohistoria_vaatimus:
            hist400=1
        else:
            hist400=0

        d[states2+7]=hist400
        d[states2+8]=retaged
        d[states2+9]=(next_wage-40_000)/15_000
        d[states2+10]=(out_of_work-3)/10        
        #else:
        #    d[states2+5]=toe-14/12 # työssäoloehto
        #    d[states2+6]=retaged
        #    d[states2+7]=(next_wage-40_000)/15_000
        
        return d

    def state_decode(self,vec):
        '''
        Tilan dekoodaus laskentaa varten

        Käytetään, jos aina
        '''

        emp=-1
        for k in range(self.n_empl):
            if vec[k]>0:
                emp=k
                break

        if emp<0:
            print('state error '+str(vec))

        g=-1
        pos=self.n_empl+self.n_groups
        for k in range(self.n_empl,pos):
            if vec[k]>0:
                g=k-self.n_empl
                break

        if g<0:
            print('state error '+str(vec))

        if self.log_transform:
            pension=(np.exp(vec[pos])-self.eps)*20_000
            wage=(np.exp(vec[pos+1])-self.eps)*40_000
            paid_pension=(np.exp(vec[pos+4])-self.eps)*20_000
        else:
            pension=vec[pos]*10_000+20_000
            wage=vec[pos+1]*15_000+40_000 
            paid_pension=vec[pos+4]*10_000+20_000

        age=vec[pos+2]*20+(self.max_age+self.min_age)/2
        time_in_state=vec[pos+3]*10+3
        #if self.include300:
        pink=0 #vec[pos+5] # irtisanottu vai ei 
        toe=vec[pos+5]+14/12 # työssäoloehto, kesto
        tyohist=vec[pos+6]*10+3 # työhistoria
        out_of_work=vec[pos+10]*10+3 # kesto poissa työelämästä
        #else:
        #    toe=vec[pos+5]+14/12 # työssäoloehto, kesto
        #    pink=0
        #    tyohist=10 # fake
        #ave5y=vec[pos+6] # 5v palkkojen ka

        return int(emp),int(g),pension,wage,age,time_in_state,paid_pension,int(pink),toe,tyohist,out_of_work

    def reset(self,init=None):
        '''
        Open AI-interfacen mukainen reset-funktio, joka nollaa laskennan alkutilaan
        '''

        #initial=(0,0,0,0,self.min_age)

        #if init is None:
        #    employment_status, prev_unempl, pension, wage, age = self.np_random.uniform(low=self.low, high=self.high, size=(5,))
        #else:
        #    employment_status, prev_unempl, pension, wage, age = init

        #employment_status, prev_unempl, pension, wage, age = initial

        employment_status=12 # opiskelija
        age=int(self.min_age)
        pension=0
        time_in_state=0
        pink=0
        toe=0
        tyohist=0

        # set up salary for the entire career
        #group=np.random.randint(self.n_groups)
        g=random.choices(np.array([0,1,2],dtype=int),weights=[0.3,0.5,0.2])[0]
        gender=random.choices(np.array([0,1],dtype=int),weights=[0.5,0.5])[0]
        group=int(g+gender*3)
        self.compute_salary_TK(group=group)
        old_wage=self.salary[self.min_age]
        next_wage=old_wage
        out_of_w=0
        
        if gender==0: # miehet
            employment_status=random.choices(np.array([0,1,3,11,12],dtype=int),weights=[0.133,0.374,0.012,0.151,0.310])[0]
        else: # naiset
            employment_status=random.choices(np.array([0,1,3,11,12],dtype=int),weights=[0.073,0.550,0.010,0.034,0.333])[0]

        # tarvitseeko alkutilassa laskea muita tietoja uusiksi? ei kait

        if self.plotdebug:
            print('emp {} gender {} g {} old_wage {} next_wage {}'.format(employment_status,gender,g,old_wage,next_wage))

        self.state = self.state_encode(employment_status,group,pension,old_wage,self.min_age,
                                        time_in_state,0,pink,toe,tyohist,next_wage,out_of_w)
        self.steps_beyond_done = None

        return np.array(self.state)

    def render(self, mode='human', close=False, done=False, reward=None, netto=None):
        '''
        Tulostus-rutiini
        '''
        emp,g,pension,wage,age,time_in_state,paid_pension,pink,toe,tyohist,out_of_work=self.state_decode(self.state)
        if reward is None:
            print('Tila {} ryhmä {} palkka {:.2f} ikä {} t-i-s {} tul.eläke {:.2f} alk.eläke {:.2f} irtisanottu {} toe {:.2f} työhist {:.2f} o-o-w {:.2f}'.format(\
                emp,g,wage,age,time_in_state,pension,paid_pension,pink,toe,tyohist,out_of_work))
        elif netto is None:
            print('Tila {} ryhmä {} palkka {:.2f} ikä {} t-i-s {} tul.eläke {:.2f} alk.eläke {:.2f} irtisanottu {} toe {:.2f} työhist {:.2f} o-o-w {:.2f} r {:.4f}'.format(\
                emp,g,wage,age,time_in_state,pension,paid_pension,pink,toe,tyohist,out_of_work,reward))
        else:
            print('Tila {} ryhmä {} palkka {:.2f} ikä {} t-i-s {} tul.eläke {:.2f} alk.eläke {:.2f} irtisanottu {} toe {:.2f} työhist {:.2f} o-o-w {:.2f} r {:.4f} n {:.2f}'.format(\
                emp,g,wage,age,time_in_state,pension,paid_pension,pink,toe,tyohist,out_of_work,reward,netto))
        if done:
            print('-------------------------------------------------------------------------------------------------------')

    def close(self):
        '''
        Ei käytössä
        '''
        if self.viewer:
            self.viewer.close()
            self.viewer = None

    def set_state_limits(self,debug=False):
        '''
        Rajat tiloille
        '''
        if self.log_transform:
            pension_min=np.log(0/20_000+self.eps) # vastainen eläke
            pension_max=np.log(200_000/20_000+self.eps) # vastainen eläke
            wage_max=np.log(500_000/40_000+self.eps)
            wage_min=np.log(0/40_000+self.eps)
            paid_pension_max=np.log(200_00/20_000+self.eps) # alkanut eläke
            paid_pension_min=np.log(0/20_000+self.eps) # alkanut eläke
        else:
            pension_max=(200_000-20_000)/10_000 # vastainen eläke
            pension_min=(0-20_000)/10_000 # vastainen eläke
            wage_max=(500_000-40_000)/15_000
            wage_min=(0-40_000)/15_000
            paid_pension_min=(0-20_000)/10_000 # alkanut eläke
            paid_pension_max=(200_000-20_000)/10_000 # alkanut eläke

        age_max=(self.max_age-(self.max_age+self.min_age)/2)/20
        age_min=(self.min_age-(self.max_age+self.min_age)/2)/20
        tis_max=(self.max_age-self.min_age-3)/10
        tis_min=-3/10
        pink_min=0 # irtisanottu vai ei 
        pink_max=1 # irtisanottu vai ei 
        toe_min=0-14/12 # työssäoloehto
        toe_max=28/12-14/12 # työssäoloehto
        thist_min=-3/10 # tyohistoria: 300/400 pv
        thist_max=(self.max_age-self.min_age-3)/10 # tyohistoria: 300/400 pv
        out_max=100
        out_min=0

        group_min=0
        group_max=1
        state_min=0
        state_max=1

        # korjaa
        if self.include_mort: # and not self.mortstop:
            #if self.include300:
            # Limits on states
            self.low = np.array([
                state_min,
                state_min,
                state_min,
                state_min,
                state_min,
                state_min,
                state_min,
                state_min,
                state_min,
                state_min,
                state_min,
                state_min,
                state_min,
                state_min,
                state_min,
                group_min,
                group_min,
                group_min,
                group_min,
                group_min,
                group_min,
                pension_min,
                wage_min,
                age_min,
                tis_min,
                paid_pension_min,
                #pink_min,
                toe_min,
                thist_min,
                state_min,
                state_min,
                wage_min,
                out_min])
            self.high = np.array([
                state_max,
                state_max,
                state_max,
                state_max,
                state_max,
                state_max,
                state_max,
                state_max,
                state_max,
                state_max,
                state_max,
                state_max,
                state_max,
                state_max,
                state_max,
                group_max,
                group_max,
                group_max,
                group_max,
                group_max,
                group_max,
                pension_max,
                wage_max,
                age_max,
                tis_max,
                paid_pension_max,
                #pink_max,
                toe_max,
                thist_max,
                state_max,
                state_max,
                wage_max,
                out_max])  
        else:
            self.low = np.array([
                state_min,
                state_min,
                state_min,
                state_min,
                state_min,
                state_min,
                state_min,
                state_min,
                state_min,
                state_min,
                state_min,
                state_min,
                state_min,
                state_min,
                group_min,
                group_min,
                group_min,
                group_min,
                group_min,
                group_min,
                pension_min,
                wage_min,
                age_min,
                tis_min,
                paid_pension_min,
                #pink_min,
                toe_min,
                thist_min,
                state_min,
                state_min,
                wage_min,
                out_min])
            self.high = np.array([
                state_max,
                state_max,
                state_max,
                state_max,
                state_max,
                state_max,
                state_max,
                state_max,
                state_max,
                state_max,
                state_max,
                state_max,
                state_max,
                state_max,
                group_max,
                group_max,
                group_max,
                group_max,
                group_max,
                group_max,
                pension_max,
                wage_max,
                age_max,
                tis_max,
                paid_pension_max,
                #pink_max,
                toe_max,
                thist_max,
                state_max,
                state_max,
                wage_max,
                out_max])
        if debug:  
            print(self.low.shape,self.high.shape)
            
    def explain(self):
        '''
        Tulosta laskennan parametrit
        '''
        print('Parameters of lifecycle:\ntimestep {}\ngamma {} ({} per anno)\nmin_age {}\nmax_age {}\nmin_retirementage {}'.format(self.timestep,self.gamma,self.gamma**(1.0/self.timestep),self.min_age,self.max_age,self.min_retirementage))
        print('max_retirementage {}\nansiopvraha_kesto300 {}\nansiopvraha_kesto400 {}\nansiopvraha_toe {}'.format(self.max_retirementage,self.ansiopvraha_kesto300,self.ansiopvraha_kesto400,self.toe_vaatimus))
        print('perustulo {}\nkarenssi_kesto {}\nmortality {}\nrandomness {}'.format(self.perustulo,self.karenssi_kesto,self.include_mort,self.randomness))
        print('include_putki {}\ninclude_pinkslip {}\n'.format(self.include_putki,self.include_pinkslip))
<|MERGE_RESOLUTION|>--- conflicted
+++ resolved
@@ -230,19 +230,11 @@
             else:
                 print('Mortality included, not stopped')
 
-<<<<<<< HEAD
             self.n_empl=15 # state of employment, 0,1,2,3,4
             self.state_encode=self.state_encode_mort
         else:
             print('No mortality included')
             self.n_empl=14 # state of employment, 0,1,2,3,4
-=======
-            self.n_empl=14 # number of states of employment
-            self.state_encode=self.state_encode_mort
-        else:
-            print('No mortality included')
-            self.n_empl=13 # number of states of employment
->>>>>>> 9100f279
             self.state_encode=self.state_encode_nomort
 
         self.action_space = spaces.Discrete(4)
